--- conflicted
+++ resolved
@@ -280,22 +280,6 @@
         operation = op;
     }
 
-<<<<<<< HEAD
-    /** Negates the constraint */
-    void negate() override {
-        setOperator(souffle::negatedConstraintOp(operation));
-=======
-    /** Check whether constraint is a numeric constraint */
-    bool isNumerical() const {
-        return isNumericBinaryConstraintOp(operation);
-    }
-
-    /** Check whether constraint is a symbolic constraint */
-    bool isSymbolic() const {
-        return isSymbolicBinaryConstraintOp(operation);
->>>>>>> 7d70f5b6
-    }
-
     void print(std::ostream& os) const override {
         lhs->print(os);
         os << " " << toBinaryConstraintSymbol(operation) << " ";
