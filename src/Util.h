/*
 * Souffle - A Datalog Compiler
 * Copyright (c) 2013, Oracle and/or its affiliates. All rights reserved
 * Licensed under the Universal Permissive License v 1.0 as shown at:
 * - https://opensource.org/licenses/UPL
 * - <souffle root>/licenses/SOUFFLE-UPL.txt
 */

/************************************************************************
 *
 * @file Util.h
 *
 * @brief Datalog project utilities
 *
 ***********************************************************************/

#pragma once

#include "RamTypes.h"

#include <algorithm>
#include <array>
#include <atomic>
#include <chrono>
#include <condition_variable>
#include <cstdlib>
<<<<<<< HEAD
#include <functional>
=======
#include <fstream>
>>>>>>> a9861d56
#include <iostream>
#include <map>
#include <memory>
#include <mutex>
#include <ostream>
#include <set>
#include <sstream>
#include <string>
#include <utility>
#include <vector>

#include <cassert>
#include <cctype>
#include <cerrno>
#include <climits>
#include <cstdarg>
#include <cstdlib>
#include <cstring>
#include <sys/stat.h>

#ifndef _WIN32
#include <libgen.h>
#include <unistd.h>
#else
#include <fcntl.h>
#include <io.h>
#include <stdlib.h>
#include <windows.h>

/**
 * Windows headers define these and they interfere with the standard library
 * functions.
 */
#undef min
#undef max

#define X_OK 1 /* execute permission - unsupported in windows*/

#define PATH_MAX 260

/**
 * access and realpath are missing on windows, we use their windows equivalents
 * as work-arounds.
 */
#define access _access
inline char* realpath(const char* path, char* resolved_path) {
    return _fullpath(resolved_path, path, PATH_MAX);
}

/**
 * On windows, the following gcc builtins are missing.
 *
 * In the case of popcountll, __popcnt64 is the windows equivalent.
 *
 * For ctz and ctzll, BitScanForward and BitScanForward64 are the respective
 * windows equivalents.  However ctz is used in a constexpr context, and we can't
 * use BitScanForward, so we implement it ourselves.
 */
#define __builtin_popcountll __popcnt64

constexpr unsigned long __builtin_ctz(unsigned long value) {
    unsigned long trailing_zeroes = 0;
    while ((value = value >> 1) ^ 1) {
        ++trailing_zeroes;
    }
    return trailing_zeroes;
}

inline unsigned long __builtin_ctzll(unsigned long long value) {
    unsigned long trailing_zero = 0;

    if (_BitScanForward64(&trailing_zero, value)) {
        return trailing_zero;
    } else {
        return 64;
    }
}
#endif

namespace souffle {

/**
 * Converts a string to a RamDomain
 */
inline RamDomain RamDomainFromString(
        const std::string& str, std::size_t* position = nullptr, const int base = 10) {
    RamDomain val;
#if RAM_DOMAIN_SIZE == 64
    val = std::stoll(str, position, base);
#else
    val = std::stoi(str, position, base);
#endif
    return static_cast<RamDomain>(val);
}

/**
 * Converts a string to a RamFloat
 */
inline RamFloat RamFloatFromString(const std::string& str, std::size_t* position = nullptr) {
    RamFloat val;
#if RAM_DOMAIN_SIZE == 64
    val = std::stod(str, position);
#else
    val = std::stof(str, position);
#endif
    return static_cast<RamFloat>(val);
}

/**
 * Converts a string to a RamUnsigned
 */
inline RamUnsigned RamUnsignedFromString(
        const std::string& str, std::size_t* position = nullptr, const int base = 10) {
    RamUnsigned val;
#if RAM_DOMAIN_SIZE == 64
    val = std::stoul(str, position, base);
#else
    val = std::stoull(str, position, base);
#endif
    return static_cast<RamUnsigned>(val);
}

#if RAM_DOMAIN_SIZE == 64
inline RamDomain stord(const std::string& str, std::size_t* pos = nullptr, int base = 10) {
    return static_cast<RamDomain>(std::stoull(str, pos, base));
}
#elif RAM_DOMAIN_SIZE == 32
inline RamDomain stord(const std::string& str, std::size_t* pos = nullptr, int base = 10) {
    return static_cast<RamDomain>(std::stoul(str, pos, base));
}
#else
#error RAM Domain is neither 32bit nor 64bit
#endif

/**
 * Check whether a string is a sequence of digits
 */
inline bool isNumber(const char* str) {
    if (str == nullptr) {
        return false;
    }

    while (*str != 0) {
        if (isdigit(*str) == 0) {
            return false;
        }
        str++;
    }
    return true;
}

// -------------------------------------------------------------------------------
//                           General Container Utilities
// -------------------------------------------------------------------------------

/**
 * A utility to check generically whether a given element is contained in a given
 * container.
 */
template <typename C>
bool contains(const C& container, const typename C::value_type& element) {
    return std::find(container.begin(), container.end(), element) != container.end();
}

/**
 * Returns the first element in a container that satisfies a given predicate,
 * nullptr otherwise.
 */
template <typename T, template <typename...> typename C>
T* getIf(const C<T*>& container, std::function<bool(const T*)> pred) {
    auto res = std::find_if(container.begin(), container.end(), [&](const T* item) { return pred(item); });
    return res == container.end() ? nullptr : *res;
}

/**
 * A utility function enabling the creation of a vector with a fixed set of
 * elements within a single expression. This is the base case covering empty
 * vectors.
 */
template <typename T>
std::vector<T> toVector() {
    return std::vector<T>();
}

/**
 * A utility function enabling the creation of a vector with a fixed set of
 * elements within a single expression. This is the step case covering vectors
 * of arbitrary length.
 */
template <typename T, typename... R>
std::vector<T> toVector(const T& first, const R&... rest) {
    return {first, rest...};
}

/**
 * A utility function enabling the creation of a vector of pointers.
 */
template <typename T>
std::vector<T*> toPtrVector(const std::vector<std::unique_ptr<T>>& v) {
    std::vector<T*> res;
    for (auto& e : v) {
        res.push_back(e.get());
    }
    return res;
}

// -------------------------------------------------------------
//                             Ranges
// -------------------------------------------------------------

/**
 * A utility class enabling representation of ranges by pairing
 * two iterator instances marking lower and upper boundaries.
 */
template <typename Iter>
struct range {
    // the lower and upper boundary
    Iter a, b;

    // a constructor accepting a lower and upper boundary
    range(Iter a, Iter b) : a(std::move(a)), b(std::move(b)) {}

    // default copy / move and assignment support
    range(const range&) = default;
    range(range&&) = default;
    range& operator=(const range&) = default;

    // get the lower boundary (for for-all loop)
    Iter& begin() {
        return a;
    }
    const Iter& begin() const {
        return a;
    }

    // get the upper boundary (for for-all loop)
    Iter& end() {
        return b;
    }
    const Iter& end() const {
        return b;
    }

    // emptiness check
    bool empty() const {
        return a == b;
    }

    // splits up this range into the given number of partitions
    std::vector<range> partition(int np = 100) {
        // obtain the size
        int n = 0;
        for (auto i = a; i != b; ++i) {
            n++;
        }

        // split it up
        auto s = n / np;
        auto r = n % np;
        std::vector<range> res;
        res.reserve(np);
        auto cur = a;
        auto last = cur;
        int i = 0;
        int p = 0;
        while (cur != b) {
            ++cur;
            i++;
            if (i >= (s + (p < r ? 1 : 0))) {
                res.push_back({last, cur});
                last = cur;
                p++;
                i = 0;
            }
        }
        if (cur != last) {
            res.push_back({last, cur});
        }
        return res;
    }
};

/**
 * A utility function enabling the construction of ranges
 * without explicitly specifying the iterator type.
 *
 * @tparam Iter .. the iterator type
 * @param a .. the lower boundary
 * @param b .. the upper boundary
 */
template <typename Iter>
range<Iter> make_range(const Iter& a, const Iter& b) {
    return range<Iter>(a, b);
}

// -------------------------------------------------------------------------------
//                             Equality Utilities
// -------------------------------------------------------------------------------

/**
 * Cast the values, from baseType to toType and compare using ==. (if casting fails -> return false.)
 *
 * @tparam baseType, initial Type of values
 * @tparam toType, type where equality comparison takes place.
 */
template <typename toType, typename baseType>
bool castEq(const baseType* left, const baseType* right) {
    if (auto castedLeft = dynamic_cast<const toType*>(left)) {
        if (auto castedRight = dynamic_cast<const toType*>(right)) {
            return castedLeft == castedRight;
        }
    }
    return false;
}

/**
 * A functor class supporting the values pointers are pointing to.
 */
template <typename T>
struct comp_deref {
    bool operator()(const T& a, const T& b) const {
        if (a == nullptr) {
            return false;
        }
        if (b == nullptr) {
            return false;
        }
        return *a == *b;
    }
};

/**
 * A function testing whether two containers are equal with the given Comparator.
 */
template <typename Container, typename Comparator>
bool equal_targets(const Container& a, const Container& b, const Comparator& comp) {
    // check reference
    if (&a == &b) {
        return true;
    }

    // check size
    if (a.size() != b.size()) {
        return false;
    }

    // check content
    return std::equal(a.begin(), a.end(), b.begin(), comp);
}

/**
 * A function testing whether two containers of pointers are referencing equivalent
 * targets.
 */
template <typename T, template <typename...> class Container>
bool equal_targets(const Container<T*>& a, const Container<T*>& b) {
    return equal_targets(a, b, comp_deref<T*>());
}

/**
 * A function testing whether two containers of unique pointers are referencing equivalent
 * targets.
 */
template <typename T, template <typename...> class Container>
bool equal_targets(const Container<std::unique_ptr<T>>& a, const Container<std::unique_ptr<T>>& b) {
    return equal_targets(a, b, comp_deref<std::unique_ptr<T>>());
}

/**
 * A function testing whether two maps of unique pointers are referencing to equivalent
 * targets.
 */
template <typename Key, typename Value>
bool equal_targets(
        const std::map<Key, std::unique_ptr<Value>>& a, const std::map<Key, std::unique_ptr<Value>>& b) {
    auto comp = comp_deref<std::unique_ptr<Value>>();
    return equal_targets(
            a, b, [&comp](auto& a, auto& b) { return a.first == b.first && comp(a.second, b.second); });
}

/**
 * Compares two values referenced by a pointer where the case where both
 * pointers are null is also considered equivalent.
 */
template <typename T>
bool equal_ptr(const T* a, const T* b) {
    if (a == nullptr && b == nullptr) {
        return true;
    }
    if (a != nullptr && b != nullptr) {
        return *a == *b;
    }
    return false;
}

/**
 * Compares two values referenced by a pointer where the case where both
 * pointers are null is also considered equivalent.
 */
template <typename T>
bool equal_ptr(const std::unique_ptr<T>& a, const std::unique_ptr<T>& b) {
    return equal_ptr(a.get(), b.get());
}

// -------------------------------------------------------------------------------
//                           General Print Utilities
// -------------------------------------------------------------------------------

namespace detail {

/**
 * A auxiliary class to be returned by the join function aggregating the information
 * required to print a list of elements as well as the implementation of the printing
 * itself.
 */
template <typename Iter, typename Printer>
class joined_sequence {
    /** The begin of the range to be printed */
    Iter begin;

    /** The end of the range to be printed */
    Iter end;

    /** The seperator to be utilized between elements */
    std::string sep;

    /** A functor printing an element */
    Printer p;

public:
    /** A constructor setting up all fields of this class */
    joined_sequence(const Iter& a, const Iter& b, std::string sep, Printer p)
            : begin(a), end(b), sep(std::move(sep)), p(std::move(p)) {}

    /** The actual print method */
    friend std::ostream& operator<<(std::ostream& out, const joined_sequence& s) {
        auto cur = s.begin;
        if (cur == s.end) {
            return out;
        }

        s.p(out, *cur);
        ++cur;
        for (; cur != s.end; ++cur) {
            out << s.sep;
            s.p(out, *cur);
        }
        return out;
    }
};

/**
 * A generic element printer.
 *
 * @tparam Extractor a functor preparing a given value before being printed.
 */
template <typename Extractor>
struct print {
    template <typename T>
    void operator()(std::ostream& out, const T& value) const {
        // extract element to be printed from the given value and print it
        Extractor ext;
        out << ext(value);
    }
};
}  // namespace detail

/**
 * A functor representing the identity function for a generic type T.
 *
 * @tparam T some arbitrary type
 */
template <typename T>
struct id {
    T& operator()(T& t) const {
        return t;
    }
    const T& operator()(const T& t) const {
        return t;
    }
};

/**
 * A functor dereferencing a given type
 *
 * @tparam T some arbitrary type with an overloaded * operator (deref)
 */
template <typename T>
struct deref {
    auto operator()(T& t) const -> decltype(*t) {
        return *t;
    }
    auto operator()(const T& t) const -> decltype(*t) {
        return *t;
    }
};

/**
 * A functor printing elements after dereferencing it. This functor
 * is mainly intended to be utilized when printing sequences of elements
 * of a pointer type when using the join function below.
 */
template <typename T>
struct print_deref : public detail::print<deref<T>> {};

/**
 * Creates an object to be forwarded to some output stream for printing
 * sequences of elements interspersed by a given separator.
 *
 * For use cases see the test case {util_test.cpp}.
 */
template <typename Iter, typename Printer>
detail::joined_sequence<Iter, Printer> join(
        const Iter& a, const Iter& b, const std::string& sep, const Printer& p) {
    return souffle::detail::joined_sequence<Iter, Printer>(a, b, sep, p);
}

/**
 * Creates an object to be forwarded to some output stream for printing
 * sequences of elements interspersed by a given separator.
 *
 * For use cases see the test case {util_test.cpp}.
 */
template <typename Iter, typename T = typename Iter::value_type>
detail::joined_sequence<Iter, detail::print<id<T>>> join(
        const Iter& a, const Iter& b, const std::string& sep = ",") {
    return join(a, b, sep, detail::print<id<T>>());
}

/**
 * Creates an object to be forwarded to some output stream for printing
 * the content of containers interspersed by a given separator.
 *
 * For use cases see the test case {util_test.cpp}.
 */
template <typename Container, typename Printer, typename Iter = typename Container::const_iterator>
detail::joined_sequence<Iter, Printer> join(const Container& c, const std::string& sep, const Printer& p) {
    return join(c.begin(), c.end(), sep, p);
}

/**
 * Creates an object to be forwarded to some output stream for printing
 * the content of containers interspersed by a given separator.
 *
 * For use cases see the test case {util_test.cpp}.
 */
template <typename Container, typename Iter = typename Container::const_iterator,
        typename T = typename Iter::value_type>
detail::joined_sequence<Iter, detail::print<id<T>>> join(const Container& c, const std::string& sep = ",") {
    return join(c.begin(), c.end(), sep, detail::print<id<T>>());
}

}  // end namespace souffle

#ifndef __EMBEDDED_SOUFFLE__

namespace std {

/**
 * Introduces support for printing pairs as long as their components can be printed.
 */
template <typename A, typename B>
ostream& operator<<(ostream& out, const pair<A, B>& p) {
    return out << "(" << p.first << "," << p.second << ")";
}

/**
 * Enables the generic printing of vectors assuming their element types
 * are printable.
 */
template <typename T, typename A>
ostream& operator<<(ostream& out, const vector<T, A>& v) {
    return out << "[" << souffle::join(v) << "]";
}

/**
 * Enables the generic printing of sets assuming their element types
 * are printable.
 */
template <typename K, typename C, typename A>
ostream& operator<<(ostream& out, const set<K, C, A>& s) {
    return out << "{" << souffle::join(s) << "}";
}

/**
 * Enables the generic printing of maps assuming their element types
 * are printable.
 */
template <typename K, typename T, typename C, typename A>
ostream& operator<<(ostream& out, const map<K, T, C, A>& m) {
    return out << "{" << souffle::join(m, ",", [](ostream& out, const pair<K, T>& cur) {
        out << cur.first << "->" << cur.second;
    }) << "}";
}

}  // end namespace std

#endif

namespace souffle {

/**
 * A generic function converting strings into strings (trivial case).
 */
inline const std::string& toString(const std::string& str) {
    return str;
}

namespace detail {

/**
 * A type trait to check whether a given type is printable.
 * In this general case, nothing is printable.
 */
template <typename T, typename filter = void>
struct is_printable : public std::false_type {};

/**
 * A type trait to check whether a given type is printable.
 * This specialization makes types with an output operator printable.
 */
template <typename T>
struct is_printable<T, typename std::conditional<false,
                               decltype(std::declval<std::ostream&>() << std::declval<T>()), void>::type>
        : public std::true_type {};
}  // namespace detail

/**
 * A generic function converting arbitrary objects to strings by utilizing
 * their print capability.
 *
 * This function is mainly intended for implementing test cases and debugging
 * operations.
 */
template <typename T>
typename std::enable_if<detail::is_printable<T>::value, std::string>::type toString(const T& value) {
    // write value into stream and return result
    std::stringstream ss;
    ss << value;
    return ss.str();
}

/**
 * A fallback for the to-string function in case an unprintable object is supposed
 * to be printed.
 */
template <typename T>
typename std::enable_if<!detail::is_printable<T>::value, std::string>::type toString(const T&) {
    std::stringstream ss;
    ss << "(print for type ";
    ss << typeid(T).name();
    ss << " not supported)";
    return ss.str();
}

namespace detail {

/**
 * A utility class required for the implementation of the times function.
 */
template <typename T>
struct multiplying_printer {
    const T& value;
    unsigned times;
    multiplying_printer(const T& value, unsigned times) : value(value), times(times) {}

    friend std::ostream& operator<<(std::ostream& out, const multiplying_printer& printer) {
        for (unsigned i = 0; i < printer.times; i++) {
            out << printer.value;
        }
        return out;
    }
};
}  // namespace detail

/**
 * A utility printing a given value multiple times.
 */
template <typename T>
detail::multiplying_printer<T> times(const T& value, unsigned num) {
    return detail::multiplying_printer<T>(value, num);
}

// -------------------------------------------------------------------------------
//                              String Utils
// -------------------------------------------------------------------------------

/**
 * Determines whether the given value string ends with the given
 * end string.
 */
inline bool endsWith(const std::string& value, const std::string& ending) {
    if (value.size() < ending.size()) {
        return false;
    }
    return std::equal(ending.rbegin(), ending.rend(), value.rbegin());
}

/**
 * Splits a string given a delimiter
 */
inline std::vector<std::string> splitString(const std::string& str, char delimiter) {
    std::vector<std::string> parts;
    std::stringstream strstr(str);
    std::string token;
    while (std::getline(strstr, token, delimiter)) {
        parts.push_back(token);
    }
    return parts;
}

// -------------------------------------------------------------------------------
//                              Functional Utils
// -------------------------------------------------------------------------------

/**
 * A functor comparing the dereferenced value of a pointer type utilizing a
 * given comparator. Its main use case are sets of non-null pointers which should
 * be ordered according to the value addressed by the pointer.
 */
template <typename T, typename C = std::less<T>>
struct deref_less {
    bool operator()(const T* a, const T* b) const {
        return C()(*a, *b);
    }
};

// -------------------------------------------------------------------------------
//                               Lambda Utils
// -------------------------------------------------------------------------------

namespace detail {

template <typename T>
struct lambda_traits_helper;

template <typename R>
struct lambda_traits_helper<R()> {
    using result_type = R;
};

template <typename R, typename A0>
struct lambda_traits_helper<R(A0)> {
    using result_type = R;
    using arg0_type = A0;
};

template <typename R, typename A0, typename A1>
struct lambda_traits_helper<R(A0, A1)> {
    using result_type = R;
    using arg0_type = A0;
    using arg1_type = A1;
};

template <typename R, typename... Args>
struct lambda_traits_helper<R(Args...)> {
    using result_type = R;
};

template <typename R, typename C, typename... Args>
struct lambda_traits_helper<R (C::*)(Args...)> : public lambda_traits_helper<R(Args...)> {};

template <typename R, typename C, typename... Args>
struct lambda_traits_helper<R (C::*)(Args...) const> : public lambda_traits_helper<R (C::*)(Args...)> {};
}  // namespace detail

/**
 * A type trait enabling the deduction of type properties of lambdas.
 * Those include so far:
 *      - the result type (result_type)
 *      - the first argument type (arg0_type)
 */
template <typename Lambda>
struct lambda_traits : public detail::lambda_traits_helper<decltype(&Lambda::operator())> {};

// -------------------------------------------------------------------------------
//                              General Algorithms
// -------------------------------------------------------------------------------

/**
 * A generic test checking whether all elements within a container satisfy a
 * certain predicate.
 *
 * @param c the container
 * @param p the predicate
 * @return true if for all elements x in c the predicate p(x) is true, false
 *          otherwise; for empty containers the result is always true
 */
template <typename Container, typename UnaryPredicate>
bool all_of(const Container& c, UnaryPredicate p) {
    return std::all_of(c.begin(), c.end(), p);
}

/**
 * A generic test checking whether any elements within a container satisfy a
 * certain predicate.
 *
 * @param c the container
 * @param p the predicate
 * @return true if there is an element x in c such that predicate p(x) is true, false
 *          otherwise; for empty containers the result is always false
 */
template <typename Container, typename UnaryPredicate>
bool any_of(const Container& c, UnaryPredicate p) {
    return std::any_of(c.begin(), c.end(), p);
}

/**
 * A generic test checking whether all elements within a container satisfy a
 * certain predicate.
 *
 * @param c the container
 * @param p the predicate
 * @return true if for all elements x in c the predicate p(x) is true, false
 *          otherwise; for empty containers the result is always true
 */
template <typename Container, typename UnaryPredicate>
bool none_of(const Container& c, UnaryPredicate p) {
    return std::none_of(c.begin(), c.end(), p);
}

// -------------------------------------------------------------------------------
//                               Timing Utils
// -------------------------------------------------------------------------------

// a type def for a time point
using time_point = std::chrono::high_resolution_clock::time_point;
using std::chrono::microseconds;

// a shortcut for taking the current time
inline time_point now() {
    return std::chrono::high_resolution_clock::now();
}

// a shortcut for obtaining the time difference in milliseconds
inline long duration_in_us(const time_point& start, const time_point& end) {
    return static_cast<long>(std::chrono::duration_cast<std::chrono::microseconds>(end - start).count());
}

// a shortcut for obtaining the time difference in nanoseconds
inline long duration_in_ns(const time_point& start, const time_point& end) {
    return static_cast<long>(std::chrono::duration_cast<std::chrono::nanoseconds>(end - start).count());
}

// -------------------------------------------------------------------------------
//                               File Utils
// -------------------------------------------------------------------------------

/**
 *  Check whether a file exists in the file system
 */
inline bool existFile(const std::string& name) {
    struct stat buffer = {};
    if (stat(name.c_str(), &buffer) == 0) {
        if ((buffer.st_mode & S_IFMT) != 0) {
            return true;
        }
    }
    return false;
}

/**
 *  Check whether a directory exists in the file system
 */
inline bool existDir(const std::string& name) {
    struct stat buffer = {};
    if (stat(name.c_str(), &buffer) == 0) {
        if ((buffer.st_mode & S_IFDIR) != 0) {
            return true;
        }
    }
    return false;
}

/**
 * Check whether a given file exists and it is an executable
 */
inline bool isExecutable(const std::string& name) {
    return existFile(name) && (access(name.c_str(), X_OK) == 0);
}

/**
 * Simple implementation of a which tool
 */
inline std::string which(const std::string& name) {
    char buf[PATH_MAX];
    if ((::realpath(name.c_str(), buf) != nullptr) && isExecutable(buf)) {
        return buf;
    }
    const char* syspath = ::getenv("PATH");
    if (syspath == nullptr) {
        return "";
    }
    std::stringstream sstr;
    sstr << syspath;
    std::string sub;
    while (std::getline(sstr, sub, ':')) {
        std::string path = sub + "/" + name;
        if (isExecutable(path) && (realpath(path.c_str(), buf) != nullptr)) {
            return buf;
        }
    }
    return "";
}

/**
 *  C++-style dirname
 */
inline std::string dirName(const std::string& name) {
    if (name.empty()) {
        return ".";
    }
    size_t lastNotSlash = name.find_last_not_of('/');
    // All '/'
    if (lastNotSlash == std::string::npos) {
        return "/";
    }
    size_t leadingSlash = name.find_last_of('/', lastNotSlash);
    // No '/'
    if (leadingSlash == std::string::npos) {
        return ".";
    }
    // dirname is '/'
    if (leadingSlash == 0) {
        return "/";
    }
    return name.substr(0, leadingSlash);
}

/**
 *  C++-style realpath
 */
inline std::string absPath(const std::string& path) {
    char buf[PATH_MAX];
    char* res = realpath(path.c_str(), buf);
    return (res == nullptr) ? "" : std::string(buf);
}

/**
 *  Join two paths together; note that this does not resolve overlaps or relative paths.
 */
inline std::string pathJoin(const std::string& first, const std::string& second) {
    unsigned firstPos = static_cast<unsigned>(first.size()) - 1;
    while (first.at(firstPos) == '/') {
        firstPos--;
    }
    unsigned secondPos = 0;
    while (second.at(secondPos) == '/') {
        secondPos++;
    }
    return first.substr(0, firstPos + 1) + '/' + second.substr(secondPos);
}

/*
 * Find out if an executable given by @p tool exists in the path given @p path
 * relative to the directory given by @ base. A path here refers a
 * colon-separated list of directories.
 */
inline std::string findTool(const std::string& tool, const std::string& base, const std::string& path) {
    std::string dir = dirName(base);
    std::stringstream sstr(path);
    std::string sub;

    while (std::getline(sstr, sub, ':')) {
        std::string subpath = dir + "/" + sub + '/' + tool;
        if (isExecutable(subpath)) {
            return absPath(subpath);
        }
    }
    return "";
}

/*
 * Get the basename of a fully qualified filename
 */
inline std::string baseName(const std::string& filename) {
    if (filename.empty()) {
        return ".";
    }

    size_t lastNotSlash = filename.find_last_not_of('/');
    if (lastNotSlash == std::string::npos) {
        return "/";
    }

    size_t lastSlashBeforeBasename = filename.find_last_of('/', lastNotSlash - 1);
    if (lastSlashBeforeBasename == std::string::npos) {
        lastSlashBeforeBasename = static_cast<size_t>(-1);
    }
    return filename.substr(lastSlashBeforeBasename + 1, lastNotSlash - lastSlashBeforeBasename);
}

/**
 * File name, with extension removed.
 */
inline std::string simpleName(const std::string& path) {
    std::string name = baseName(path);
    const size_t lastDot = name.find_last_of('.');
    // file has no extension
    if (lastDot == std::string::npos) {
        return name;
    }
    const size_t lastSlash = name.find_last_of('/');
    // last slash occurs after last dot, so no extension
    if (lastSlash != std::string::npos && lastSlash > lastDot) {
        return name;
    }
    // last dot after last slash, or no slash
    return name.substr(0, lastDot);
}

/**
 * File extension, with all else removed.
 */
inline std::string fileExtension(const std::string& path) {
    std::string name = path;
    const size_t lastDot = name.find_last_of('.');
    // file has no extension
    if (lastDot == std::string::npos) {
        return std::string();
    }
    const size_t lastSlash = name.find_last_of('/');
    // last slash occurs after last dot, so no extension
    if (lastSlash != std::string::npos && lastSlash > lastDot) {
        return std::string();
    }
    // last dot after last slash, or no slash
    return name.substr(lastDot + 1);
}

/**
 * Generate temporary file.
 */
inline std::string tempFile() {
#ifdef _WIN32
    std::string templ;
    std::FILE* f = nullptr;
    while (f == nullptr) {
        templ = std::tmpnam(nullptr);
        f = fopen(templ.c_str(), "wx");
    }
    fclose(f);
    return templ;
#else
    char templ[40] = "./souffleXXXXXX";
    close(mkstemp(templ));
    return std::string(templ);
#endif
}

/**
 * Stringify a string using escapes for newline, tab, double-quotes and semicolons
 */
inline std::string stringify(const std::string& input) {
    std::string str(input);

    // replace semicolons returns by escape sequence
    size_t start_pos = 0;
    while ((start_pos = str.find(';', start_pos)) != std::string::npos) {
        str.replace(start_pos, 1, "\\;");
        start_pos += 2;
    }
    // replace double-quotes returns by escape sequence
    start_pos = 0;
    while ((start_pos = str.find('"', start_pos)) != std::string::npos) {
        str.replace(start_pos, 1, "\\\"");
        start_pos += 2;
    }
    // replace newline returns by escape sequence
    start_pos = 0;
    while ((start_pos = str.find('\n', start_pos)) != std::string::npos) {
        str.replace(start_pos, 1, "\\n");
        start_pos += 2;
    }
    // replace tab returns by escape sequence
    start_pos = 0;
    while ((start_pos = str.find('\t', start_pos)) != std::string::npos) {
        str.replace(start_pos, 1, "\\t");
        start_pos += 2;
    }
    return str;
}

/**
 * Escape JSON string.
 */
inline std::string escapeJSONstring(const std::string& JSONstr) {
    std::ostringstream destination;

    // Iterate over all characters except first and last
    for (char c : JSONstr) {
        if (c == '\"') {
            destination << "\\";
        }
        destination << c;
    }
    return destination.str();
}

/** Valid C++ identifier, note that this does not ensure the uniqueness of identifiers returned. */
inline std::string identifier(std::string id) {
    for (size_t i = 0; i < id.length(); i++) {
        if (((isalpha(id[i]) == 0) && i == 0) || ((isalnum(id[i]) == 0) && id[i] != '_')) {
            id[i] = '_';
        }
    }
    return id;
}

// TODO (b-scholz): tidy up unescape/escape functions

inline std::string unescape(
        const std::string& inputString, const std::string& needle, const std::string& replacement) {
    std::string result = inputString;
    size_t pos = 0;
    while ((pos = result.find(needle, pos)) != std::string::npos) {
        result = result.replace(pos, needle.length(), replacement);
        pos += replacement.length();
    }
    return result;
}

inline std::string unescape(const std::string& inputString) {
    std::string unescaped = unescape(inputString, "\\\"", "\"");
    unescaped = unescape(unescaped, "\\t", "\t");
    unescaped = unescape(unescaped, "\\r", "\r");
    unescaped = unescape(unescaped, "\\n", "\n");
    return unescaped;
}

inline std::string escape(
        const std::string& inputString, const std::string& needle, const std::string& replacement) {
    std::string result = inputString;
    size_t pos = 0;
    while ((pos = result.find(needle, pos)) != std::string::npos) {
        result = result.replace(pos, needle.length(), replacement);
        pos += replacement.length();
    }
    return result;
}

inline std::string escape(const std::string& inputString) {
    std::string escaped = escape(inputString, "\"", "\\\"");
    escaped = escape(escaped, "\t", "\\t");
    escaped = escape(escaped, "\r", "\\r");
    escaped = escape(escaped, "\n", "\\n");
    return escaped;
}

inline std::stringstream execStdOut(char const* cmd) {
    FILE* in = popen(cmd, "r");
    std::stringstream data;
    while (in != nullptr) {
        char c = fgetc(in);
        if (feof(in) != 0) {
            break;
        }
        data << c;
    }
    pclose(in);
    return data;
}

inline std::stringstream execStdOut(std::string const& cmd) {
    return execStdOut(cmd.c_str());
}

class TempFileStream : public std::fstream {
    std::string fileName;

public:
    TempFileStream(std::string fileName = tempFile())
            : std::fstream(fileName), fileName(std::move(fileName)) {}
    ~TempFileStream() override {
        close();
        remove(fileName.c_str());
    }

    std::string const& getFileName() const {
        return fileName;
    }
};

// -------------------------------------------------------------------------------
//                              Hint / Cache
// -------------------------------------------------------------------------------

/**
 * An Least-Recently-Used cache for arbitrary element types. Elements can be signaled
 * to be accessed and iterated through in their LRU order.
 */
template <typename T, unsigned size = 1>
class LRUCache {
    // the list of pointers maintained
    std::array<T, size> entries;

    // pointer to predecessor / successor in the entries list
    std::array<std::size_t, size> priv;  // < predecessor of element i
    std::array<std::size_t, size> post;  // < successor of element i

    std::size_t first{0};        // < index of the first element
    std::size_t last{size - 1};  // < index of the last element

public:
    // creates a new, empty cache
    LRUCache(const T& val = T()) {
        for (unsigned i = 0; i < size; i++) {
            entries[i] = val;
            priv[i] = i - 1;
            post[i] = i + 1;
        }
        priv[first] = last;
        post[last] = first;
    }

    // clears the content of this cache
    void clear(const T& val = T()) {
        for (auto& cur : entries) {
            cur = val;
        }
    }

    // registers an access to the given element
    void access(const T& val) {
        // test whether it is contained
        for (std::size_t i = 0; i < size; i++) {
            if (entries[i] != val) {
                continue;
            }

            // -- move this one to the front --

            // if it is the first, nothing to handle
            if (i == first) {
                return;
            }

            // if this is the last, just first and last need to change
            if (i == last) {
                auto tmp = last;
                last = priv[last];
                first = tmp;
                return;
            }

            // otherwise we need to update the linked list

            // remove from current position
            post[priv[i]] = post[i];
            priv[post[i]] = priv[i];

            // insert in first position
            post[i] = first;
            priv[i] = last;
            priv[first] = i;
            post[last] = i;

            // update first pointer
            first = i;
            return;
        }
        // not present => drop last, make it first
        entries[last] = val;
        auto tmp = last;
        last = priv[last];
        first = tmp;
    }

    /**
     * Iterates over the elements within this cache in LRU order.
     * The operator is applied on each element. If the operation
     * returns false, iteration is continued. If the operator return
     * true, iteration is stopped -- similar to the any operator.
     *
     * @param op the operator to be applied on every element
     * @return true if op returned true for any entry, false otherwise
     */
    template <typename Op>
    bool forEachInOrder(const Op& op) const {
        std::size_t i = first;
        while (i != last) {
            if (op(entries[i])) return true;
            i = post[i];
        }
        return op(entries[i]);
    }

    // equivalent to forEachInOrder
    template <typename Op>
    bool any(const Op& op) const {
        return forEachInOrder(op);
    }
};

template <typename T, unsigned size>
std::ostream& operator<<(std::ostream& out, const LRUCache<T, size>& cache) {
    bool first = true;
    cache.forEachInOrder([&](const T& val) {
        if (!first) {
            out << ",";
        }
        first = false;
        out << val;
        return false;
    });
    return out;
}

// a specialization for a single-entry cache
template <typename T>
class LRUCache<T, 1> {
    // the single entry in this cache
    T entry;

public:
    // creates a new, empty cache
    LRUCache() : entry() {}

    // creates a new, empty cache storing the given value
    LRUCache(const T& val) : entry(val) {}

    // clears the content of this cache
    void clear(const T& val = T()) {
        entry = val;
    }

    // registers an access to the given element
    void access(const T& val) {
        entry = val;
    }

    /**
     * See description in most general case.
     */
    template <typename Op>
    bool forEachInOrder(const Op& op) const {
        return op(entry);
    }

    // equivalent to forEachInOrder
    template <typename Op>
    bool any(const Op& op) const {
        return forEachInOrder(op);
    }

    // --- print support ---

    friend std::ostream& operator<<(std::ostream& out, const LRUCache& cache) {
        return out << cache.entry;
    }
};

// a specialization for no-entry caches.
template <typename T>
class LRUCache<T, 0> {
public:
    // creates a new, empty cache
    LRUCache(const T& = T()) {}

    // clears the content of this cache
    void clear(const T& = T()) {
        // nothing to do
    }

    // registers an access to the given element
    void access(const T&) {
        // nothing to do
    }

    /**
     * Always returns false.
     */
    template <typename Op>
    bool forEachInOrder(const Op&) const {
        return false;
    }

    // equivalent to forEachInOrder
    template <typename Op>
    bool any(const Op& op) const {
        return forEachInOrder(op);
    }

    // --- print support ---

    friend std::ostream& operator<<(std::ostream& out, const LRUCache& /* cache */) {
        return out << "-empty-";
    }
};

// -------------------------------------------------------------------------------
//                           Hint / Cache Profiling
// -------------------------------------------------------------------------------

/**
 * A utility function to determine whether hints-profiling is enabled or
 * disabled;
 */
inline bool isHintsProfilingEnabled() {
    return std::getenv("SOUFFLE_PROFILE_HINTS") != nullptr;
}

/**
 * A utility class to keep track of cache hits/misses.
 */
class CacheAccessCounter {
    bool active;
    std::atomic<std::size_t> hits;
    std::atomic<std::size_t> misses;

public:
    CacheAccessCounter(bool active = isHintsProfilingEnabled()) : active(active), hits(0), misses(0) {}

    CacheAccessCounter(const CacheAccessCounter& other)
            : active(other.active), hits((active) ? other.getHits() : 0),
              misses((active) ? other.getMisses() : 0) {}

    void addHit() {
        if (active) {
            hits.fetch_add(1, std::memory_order_relaxed);
        }
    }

    void addMiss() {
        if (active) {
            misses.fetch_add(1, std::memory_order_relaxed);
        }
    }

    std::size_t getHits() const {
        assert(active);
        return hits;
    }

    std::size_t getMisses() const {
        assert(active);
        return misses;
    }

    std::size_t getAccesses() const {
        assert(active);
        return getHits() + getMisses();
    }

    void reset() {
        hits = 0;
        misses = 0;
    }
};

}  // end namespace souffle<|MERGE_RESOLUTION|>--- conflicted
+++ resolved
@@ -24,11 +24,8 @@
 #include <chrono>
 #include <condition_variable>
 #include <cstdlib>
-<<<<<<< HEAD
+#include <fstream>
 #include <functional>
-=======
-#include <fstream>
->>>>>>> a9861d56
 #include <iostream>
 #include <map>
 #include <memory>
