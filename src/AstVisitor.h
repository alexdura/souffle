--- conflicted
+++ resolved
@@ -153,16 +153,14 @@
     LINK(Negation, Literal)
     LINK(Literal, Node);
 
-<<<<<<< HEAD
     LINK(BooleanConstraint, Constraint)
     LINK(BinaryConstraint, Constraint)
     LINK(Constraint, Literal)
-=======
+
     // components
     LINK(ComponentType, Node);
     LINK(ComponentInit, Node);
     LINK(Component, Node);
->>>>>>> 321f40a0
 
     // -- others --
     LINK(Program, Node);
