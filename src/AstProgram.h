--- conflicted
+++ resolved
@@ -63,28 +63,13 @@
                 os << *cur << "\n";
             }
         }
-<<<<<<< HEAD
-
-        /* Print functors */
-        os << "\n// ----- Functors -----\n";
+
         for (const auto& f : functors) {
-=======
-        for (const auto& cur : functors) {
-            const std::unique_ptr<AstFunctorDeclaration>& f = cur.second;
->>>>>>> 09508162
             os << "\n\n// -- " << f->getName() << " --\n";
             f->print(os);
             os << "\n";
         }
-<<<<<<< HEAD
-
-        /* Print relations */
-        os << "\n// ----- Relations -----\n";
         for (const auto& rel : relations) {
-=======
-        for (const auto& cur : relations) {
-            const std::unique_ptr<AstRelation>& rel = cur.second;
->>>>>>> 09508162
             os << "\n\n// -- " << rel->getQualifiedName() << " --\n";
             os << *rel << "\n\n";
             for (const auto& clause : clauses) {
@@ -93,27 +78,11 @@
                 }
             }
         }
-<<<<<<< HEAD
-
-        const auto& orphanClauses = getOrphanClauses(*this);
-        if (!orphanClauses.empty()) {
-            os << "\n// ----- Orphan Clauses -----\n";
-            os << join(orphanClauses, "\n\n", print_deref<AstClause*>()) << "\n";
-        }
-        if (!loads.empty()) {
-            os << "\n// ----- Orphan Load directives -----\n";
-            os << join(loads, "\n\n", print_deref<std::unique_ptr<AstLoad>>()) << "\n";
-        }
-        if (!stores.empty()) {
-            os << "\n// ----- Orphan Store directives -----\n";
-            os << join(stores, "\n\n", print_deref<std::unique_ptr<AstStore>>()) << "\n";
-=======
         if (!clauses.empty()) {
             os << join(clauses, "\n\n", print_deref<std::unique_ptr<AstClause>>()) << "\n";
         }
         if (!ios.empty()) {
             os << join(ios, "\n\n", print_deref<std::unique_ptr<AstIO>>()) << "\n";
->>>>>>> 09508162
         }
         if (!pragmaDirectives.empty()) {
             for (const auto& cur : pragmaDirectives) {
@@ -359,28 +328,6 @@
         instantiations.push_back(std::move(i));
     }
 
-<<<<<<< HEAD
-=======
-    /** finishing parsing */
-    void finishParsing() {
-        // unbound clauses with no relation defined
-        std::vector<std::unique_ptr<AstClause>> unbound;
-
-        // add clauses
-        for (auto& cur : clauses) {
-            auto pos = relations.find(cur->getHead()->getQualifiedName());
-            if (pos != relations.end()) {
-                pos->second->addClause(std::move(cur));
-            } else {
-                unbound.push_back(std::move(cur));
-            }
-        }
-        // remember the remaining orphan clauses
-        clauses.clear();
-        clauses.swap(unbound);
-    }
-
->>>>>>> 09508162
     /** Program types  */
     std::vector<std::unique_ptr<AstType>> types;
 
