--- conflicted
+++ resolved
@@ -58,7 +58,6 @@
 
 namespace souffle {
 
-<<<<<<< HEAD
 void Interpreter::executeMain() {
     if (mainProgram.get() == nullptr) {
         LVMGenerator generator(translationUnit.getSymbolTable(), *translationUnit.getP().getMain());
@@ -70,132 +69,6 @@
         SignalHandler::instance()->enableLogging();
     }
     const RamStatement& main = *translationUnit.getP().getMain();
-=======
-/** Evaluate RAM Expression */
-RamDomain Interpreter::evalExpr(const RamExpression& expr, const InterpreterContext& ctxt) {
-    class ExpressionEvaluator : public RamVisitor<RamDomain> {
-        Interpreter& interpreter;
-        const InterpreterContext& ctxt;
-
-    public:
-        ExpressionEvaluator(Interpreter& interp, const InterpreterContext& ctxt)
-                : interpreter(interp), ctxt(ctxt) {}
-
-        RamDomain visitNumber(const RamNumber& num) override {
-            return num.getConstant();
-        }
-
-        RamDomain visitElementAccess(const RamElementAccess& access) override {
-            return ctxt[access.getIdentifier()][access.getElement()];
-        }
-
-        RamDomain visitAutoIncrement(const RamAutoIncrement&) override {
-            return interpreter.incCounter();
-        }
-
-        // intrinsic functors
-        RamDomain visitIntrinsicOperator(const RamIntrinsicOperator& op) override {
-            const auto& args = op.getArguments();
-
-            switch (op.getOperator()) {
-                /** Unary Functor Operators */
-                case FunctorOp::ORD:
-                    return visit(args[0]);
-                case FunctorOp::STRLEN:
-                    return interpreter.getSymbolTable().resolve(visit(args[0])).size();
-                case FunctorOp::NEG:
-                    return -visit(args[0]);
-                case FunctorOp::BNOT:
-                    return ~visit(args[0]);
-                case FunctorOp::LNOT:
-                    return !visit(args[0]);
-                case FunctorOp::TONUMBER: {
-                    RamDomain result = 0;
-                    try {
-                        result = stord(interpreter.getSymbolTable().resolve(visit(args[0])));
-                    } catch (...) {
-                        std::cerr << "error: wrong string provided by to_number(\"";
-                        std::cerr << interpreter.getSymbolTable().resolve(visit(args[0]));
-                        std::cerr << "\") functor.\n";
-                        raise(SIGFPE);
-                    }
-                    return result;
-                }
-                case FunctorOp::TOSTRING:
-                    return interpreter.getSymbolTable().lookup(std::to_string(visit(args[0])));
-
-                /** Binary Functor Operators */
-                case FunctorOp::ADD: {
-                    return visit(args[0]) + visit(args[1]);
-                }
-                case FunctorOp::SUB: {
-                    return visit(args[0]) - visit(args[1]);
-                }
-                case FunctorOp::MUL: {
-                    return visit(args[0]) * visit(args[1]);
-                }
-                case FunctorOp::DIV: {
-                    return visit(args[0]) / visit(args[1]);
-                }
-                case FunctorOp::EXP: {
-                    return std::pow(visit(args[0]), visit(args[1]));
-                }
-                case FunctorOp::MOD: {
-                    return visit(args[0]) % visit(args[1]);
-                }
-                case FunctorOp::BAND: {
-                    return visit(args[0]) & visit(args[1]);
-                }
-                case FunctorOp::BOR: {
-                    return visit(args[0]) | visit(args[1]);
-                }
-                case FunctorOp::BXOR: {
-                    return visit(args[0]) ^ visit(args[1]);
-                }
-                case FunctorOp::LAND: {
-                    return visit(args[0]) && visit(args[1]);
-                }
-                case FunctorOp::LOR: {
-                    return visit(args[0]) || visit(args[1]);
-                }
-                case FunctorOp::MAX: {
-                    auto result = visit(args[0]);
-                    for (size_t i = 1; i < args.size(); i++) {
-                        result = std::max(result, visit(args[i]));
-                    }
-                    return result;
-                }
-                case FunctorOp::MIN: {
-                    auto result = visit(args[0]);
-                    for (size_t i = 1; i < args.size(); i++) {
-                        result = std::min(result, visit(args[i]));
-                    }
-                    return result;
-                }
-                case FunctorOp::CAT: {
-                    std::stringstream ss;
-                    for (auto& arg : args) {
-                        ss << interpreter.getSymbolTable().resolve(visit(arg));
-                    }
-                    return interpreter.getSymbolTable().lookup(ss.str());
-                }
-
-                /** Ternary Functor Operators */
-                case FunctorOp::SUBSTR: {
-                    auto symbol = visit(args[0]);
-                    const std::string& str = interpreter.getSymbolTable().resolve(symbol);
-                    auto idx = visit(args[1]);
-                    auto len = visit(args[2]);
-                    std::string sub_str;
-                    try {
-                        sub_str = str.substr(idx, len);
-                    } catch (...) {
-                        std::cerr << "warning: wrong index position provided by substr(\"";
-                        std::cerr << str << "\"," << (int32_t)idx << "," << (int32_t)len << ") functor.\n";
-                    }
-                    return interpreter.getSymbolTable().lookup(sub_str);
-                }
->>>>>>> 7ce84469
 
     if (!Global::config().has("profile")) {
         execute(mainProgram, ctxt);
@@ -485,8 +358,6 @@
             stack.push(lhs != rhs);
             ip += 1;
             break;
-
-<<<<<<< HEAD
         }
         case LVM_OP_LT: {
             RamDomain rhs = stack.top();
@@ -539,21 +410,11 @@
             } catch (...) {
                 std::cerr << "warning: wrong pattern provided for match(\"" << pattern << "\",\""
                           << text << "\").\n";
-=======
-        // -- records --
-        RamDomain visitPackRecord(const RamPackRecord& pr) override {
-            auto values = pr.getArguments();
-            auto arity = values.size();
-            RamDomain data[arity];
-            for (size_t i = 0; i < arity; ++i) {
-                data[i] = visit(values[i]);
->>>>>>> 7ce84469
             }
             stack.push(result);
             ip += 1;
             break;
         }
-<<<<<<< HEAD
         case LVM_OP_NOT_MATCH: {
             RamDomain rhs = stack.top();
             stack.pop();
@@ -573,12 +434,6 @@
             stack.push(result);
             ip += 1;
             break;
-=======
-
-        // -- subroutine argument
-        RamDomain visitArgument(const RamArgument& arg) override {
-            return ctxt.getArgument(arg.getArgument());
->>>>>>> 7ce84469
         }
         case LVM_OP_CONTAINS: {
             RamDomain rhs = stack.top();
@@ -591,7 +446,6 @@
             ip += 1;
             break;
         }
-<<<<<<< HEAD
         case LVM_OP_NOT_CONTAINS: {
             RamDomain rhs = stack.top();
             stack.pop();
@@ -602,33 +456,6 @@
             stack.push (text.find(pattern) == std::string::npos);
             ip += 1;
             break;
-=======
-    };
-
-    // create and run evaluator
-    return ExpressionEvaluator(*this, ctxt)(expr);
-}
-
-/** Evaluate RAM Condition */
-bool Interpreter::evalCond(const RamCondition& cond, const InterpreterContext& ctxt) {
-    class ConditionEvaluator : public RamVisitor<bool> {
-        Interpreter& interpreter;
-        const InterpreterContext& ctxt;
-        RamExistenceCheckAnalysis* existCheckAnalysis;
-        RamProvenanceExistenceCheckAnalysis* provExistCheckAnalysis;
-
-    public:
-        ConditionEvaluator(Interpreter& interp, const InterpreterContext& ctxt)
-                : interpreter(interp), ctxt(ctxt),
-                  existCheckAnalysis(interp.getTranslationUnit().getAnalysis<RamExistenceCheckAnalysis>()),
-                  provExistCheckAnalysis(
-                          interp.getTranslationUnit().getAnalysis<RamProvenanceExistenceCheckAnalysis>()) {}
-
-        // -- connectors operators --
-
-        bool visitConjunction(const RamConjunction& conj) override {
-            return visit(conj.getLHS()) && visit(conj.getRHS());
->>>>>>> 7ce84469
         }
         case LVM_UserDefinedOperator: { //TODO Later
             ip += 3;
@@ -686,13 +513,8 @@
             if (patterns.find("_") == std::string::npos) {
                 RamDomain tuple[arity];
                 for (size_t i = 0; i < arity; i++) {
-<<<<<<< HEAD
                     tuple[arity-i-1] = stack.top();
                     stack.pop();   //TODO Confirm, value can never be null.
-                    //Check visitExistenceCheck
-=======
-                    tuple[i] = (values[i]) ? interpreter.evalExpr(*values[i], ctxt) : MIN_RAM_DOMAIN;
->>>>>>> 7ce84469
                 }
                 stack.push(rel.exists(tuple));
                 ip += 3;
@@ -712,7 +534,6 @@
                     }
                 }
 
-<<<<<<< HEAD
                 // obtain index TODO do as a function
                 SearchColumns res = 0;
                 for (size_t i = 0; i < arity; ++i) {
@@ -726,14 +547,6 @@
                 stack.push(range.first != range.second);
                 ip += 3;
                 break;
-=======
-            // for partial we search for lower and upper boundaries
-            RamDomain low[arity];
-            RamDomain high[arity];
-            for (size_t i = 0; i < arity; i++) {
-                low[i] = (values[i]) ? interpreter.evalExpr(*values[i], ctxt) : MIN_RAM_DOMAIN;
-                high[i] = (values[i]) ? low[i] : MAX_RAM_DOMAIN;
->>>>>>> 7ce84469
             }
 
             break;
@@ -746,7 +559,6 @@
 
             RamDomain low[arity];
             RamDomain high[arity];
-<<<<<<< HEAD
             // Arity - 2
             for (size_t i = 2; i < arity; i++) {
                 if (patterns[arity-i-1] == 'V') {
@@ -757,11 +569,6 @@
                     low[arity-i-1] = MIN_RAM_DOMAIN;
                     low[arity-i-1] = MAX_RAM_DOMAIN;
                 }
-=======
-            for (size_t i = 0; i < arity - 2; i++) {
-                low[i] = (values[i]) ? interpreter.evalExpr(*values[i], ctxt) : MIN_RAM_DOMAIN;
-                high[i] = (values[i]) ? low[i] : MAX_RAM_DOMAIN;
->>>>>>> 7ce84469
             }
 
             low[arity - 2] = MIN_RAM_DOMAIN;
@@ -770,82 +577,12 @@
             high[arity - 1] = MAX_RAM_DOMAIN;
 
             // obtain index
-<<<<<<< HEAD
             SearchColumns res = 0;
             // values.size() - 1 because we discard the height annotation
             for (std::size_t i = 0; i < arity - 1; i++) {
                 if (patterns[i] == 'V') {
                     res |= (1 << i);
                 }
-=======
-            auto idx = rel.getIndex(provExistCheckAnalysis->getKey(&provExists));
-            auto range = idx->lowerUpperBound(low, high);
-            return range.first != range.second;  // if there is something => done
-        }
-
-        // -- comparison operators --
-        bool visitConstraint(const RamConstraint& relOp) override {
-            RamDomain lhs = interpreter.evalExpr(*relOp.getLHS(), ctxt);
-            RamDomain rhs = interpreter.evalExpr(*relOp.getRHS(), ctxt);
-            switch (relOp.getOperator()) {
-                case BinaryConstraintOp::EQ:
-                    return lhs == rhs;
-                case BinaryConstraintOp::NE:
-                    return lhs != rhs;
-                case BinaryConstraintOp::LT:
-                    return lhs < rhs;
-                case BinaryConstraintOp::LE:
-                    return lhs <= rhs;
-                case BinaryConstraintOp::GT:
-                    return lhs > rhs;
-                case BinaryConstraintOp::GE:
-                    return lhs >= rhs;
-                case BinaryConstraintOp::MATCH: {
-                    RamDomain l = interpreter.evalExpr(*relOp.getLHS(), ctxt);
-                    RamDomain r = interpreter.evalExpr(*relOp.getRHS(), ctxt);
-                    const std::string& pattern = interpreter.getSymbolTable().resolve(l);
-                    const std::string& text = interpreter.getSymbolTable().resolve(r);
-                    bool result = false;
-                    try {
-                        result = std::regex_match(text, std::regex(pattern));
-                    } catch (...) {
-                        std::cerr << "warning: wrong pattern provided for match(\"" << pattern << "\",\""
-                                  << text << "\").\n";
-                    }
-                    return result;
-                }
-                case BinaryConstraintOp::NOT_MATCH: {
-                    RamDomain l = interpreter.evalExpr(*relOp.getLHS(), ctxt);
-                    RamDomain r = interpreter.evalExpr(*relOp.getRHS(), ctxt);
-                    const std::string& pattern = interpreter.getSymbolTable().resolve(l);
-                    const std::string& text = interpreter.getSymbolTable().resolve(r);
-                    bool result = false;
-                    try {
-                        result = !std::regex_match(text, std::regex(pattern));
-                    } catch (...) {
-                        std::cerr << "warning: wrong pattern provided for !match(\"" << pattern << "\",\""
-                                  << text << "\").\n";
-                    }
-                    return result;
-                }
-                case BinaryConstraintOp::CONTAINS: {
-                    RamDomain l = interpreter.evalExpr(*relOp.getLHS(), ctxt);
-                    RamDomain r = interpreter.evalExpr(*relOp.getRHS(), ctxt);
-                    const std::string& pattern = interpreter.getSymbolTable().resolve(l);
-                    const std::string& text = interpreter.getSymbolTable().resolve(r);
-                    return text.find(pattern) != std::string::npos;
-                }
-                case BinaryConstraintOp::NOT_CONTAINS: {
-                    RamDomain l = interpreter.evalExpr(*relOp.getLHS(), ctxt);
-                    RamDomain r = interpreter.evalExpr(*relOp.getRHS(), ctxt);
-                    const std::string& pattern = interpreter.getSymbolTable().resolve(l);
-                    const std::string& text = interpreter.getSymbolTable().resolve(r);
-                    return text.find(pattern) == std::string::npos;
-                }
-                default:
-                    assert(false && "unsupported operator");
-                    return false;
->>>>>>> 7ce84469
             }
 
             auto idx = rel.getIndex(res);
@@ -889,45 +626,8 @@
 
             //RamDomain ref = ctxt[referenceLevel][position];
 
-<<<<<<< HEAD
             RamDomain ref = ctxt[referenceLevel][position];
             // TODO What is this testing for?
-=======
-            // create pattern tuple for range query
-            auto arity = rel.getArity();
-            RamDomain low[arity];
-            RamDomain hig[arity];
-            auto pattern = scan.getRangePattern();
-            for (size_t i = 0; i < arity; i++) {
-                if (pattern[i] != nullptr) {
-                    low[i] = interpreter.evalExpr(*pattern[i], ctxt);
-                    hig[i] = low[i];
-                } else {
-                    low[i] = MIN_RAM_DOMAIN;
-                    hig[i] = MAX_RAM_DOMAIN;
-                }
-            }
-
-            // obtain index
-            auto idx = rel.getIndex(keysAnalysis->getRangeQueryColumns(&scan), nullptr);
-
-            // get iterator range
-            auto range = idx->lowerUpperBound(low, hig);
-
-            // conduct range query
-            for (auto ip = range.first; ip != range.second; ++ip) {
-                const RamDomain* data = *(ip);
-                ctxt[scan.getIdentifier()] = data;
-                visitSearch(scan);
-            }
-        }
-
-        void visitUnpackRecord(const RamUnpackRecord& lookup) override {
-            // get reference
-            RamDomain ref = ctxt[lookup.getReferenceLevel()][lookup.getReferencePosition()];
-
-            // check for null
->>>>>>> 7ce84469
             if (isNull(ref)) {
                 ip += 5;
                 break;
@@ -938,97 +638,11 @@
             ip += 5;
             break;
         }
-<<<<<<< HEAD
         case LVM_Filter:
             if (Global::config().has("profile")) {
                 std::string msg = symbolTable.resolve(code[ip+1]);
                 if (!msg.empty()) {
                     this->frequencies[msg][this->getIterationNumber()] ++;
-=======
-
-        void visitAggregate(const RamAggregate& aggregate) override {
-            // get the targeted relation
-            const InterpreterRelation& rel = interpreter.getRelation(aggregate.getRelation());
-
-            // initialize result
-            RamDomain res = 0;
-            switch (aggregate.getFunction()) {
-                case RamAggregate::MIN:
-                    res = MAX_RAM_DOMAIN;
-                    break;
-                case RamAggregate::MAX:
-                    res = MIN_RAM_DOMAIN;
-                    break;
-                case RamAggregate::COUNT:
-                    res = 0;
-                    break;
-                case RamAggregate::SUM:
-                    res = 0;
-                    break;
-            }
-
-            // init temporary tuple for this level
-            auto arity = rel.getArity();
-
-            // get lower and upper boundaries for iteration
-            const auto& pattern = aggregate.getPattern();
-            RamDomain low[arity];
-            RamDomain hig[arity];
-
-            for (size_t i = 0; i < arity; i++) {
-                if (pattern[i] != nullptr) {
-                    low[i] = interpreter.evalExpr(*pattern[i], ctxt);
-                    hig[i] = low[i];
-                } else {
-                    low[i] = MIN_RAM_DOMAIN;
-                    hig[i] = MAX_RAM_DOMAIN;
-                }
-            }
-
-            // obtain index
-            auto idx = rel.getIndex(aggregate.getRangeQueryColumns());
-
-            // get iterator range
-            auto range = idx->lowerUpperBound(low, hig);
-
-            // check for emptiness
-            if (aggregate.getFunction() != RamAggregate::COUNT) {
-                if (range.first == range.second) {
-                    return;  // no elements => no min/max
-                }
-            }
-
-            // iterate through values
-            for (auto ip = range.first; ip != range.second; ++ip) {
-                // link tuple
-                const RamDomain* data = *(ip);
-                ctxt[aggregate.getIdentifier()] = data;
-
-                // count is easy
-                if (aggregate.getFunction() == RamAggregate::COUNT) {
-                    ++res;
-                    continue;
-                }
-
-                // aggregation is a bit more difficult
-
-                // eval target expression
-                RamDomain cur = interpreter.evalExpr(*aggregate.getExpression(), ctxt);
-
-                switch (aggregate.getFunction()) {
-                    case RamAggregate::MIN:
-                        res = std::min(res, cur);
-                        break;
-                    case RamAggregate::MAX:
-                        res = std::max(res, cur);
-                        break;
-                    case RamAggregate::COUNT:
-                        res = 0;
-                        break;
-                    case RamAggregate::SUM:
-                        res += cur;
-                        break;
->>>>>>> 7ce84469
                 }
             }
             ip += 2;
@@ -1037,15 +651,9 @@
             RamDomain arity = code[ip+1];
             std::string relName = symbolTable.resolve(code[ip+2]);
             RamDomain tuple[arity];
-<<<<<<< HEAD
             for (auto i = 0; i < arity; ++i) {
                 tuple[arity-i-1] = stack.top();
                 stack.pop();
-=======
-            for (size_t i = 0; i < arity; i++) {
-                assert(values[i]);
-                tuple[i] = interpreter.evalExpr(*values[i], ctxt);
->>>>>>> 7ce84469
             }
             InterpreterRelation& rel = getRelation(relName);
             rel.insert(tuple);
@@ -1059,12 +667,8 @@
                 if (types[i] == '_') {
                     ctxt.addReturnValue(0, true);
                 } else {
-<<<<<<< HEAD
                     ctxt.addReturnValue(stack.top(), false);
                     stack.pop();
-=======
-                    ctxt.addReturnValue(interpreter.evalExpr(*val, ctxt));
->>>>>>> 7ce84469
                 }
             }
             ip += 3;
@@ -1250,34 +854,17 @@
             std::string relName = symbolTable.resolve(code[ip+1]);
             auto arity = code[ip+2];
             RamDomain tuple[arity];
-<<<<<<< HEAD
             for (auto i = 0; i < arity; ++i) {
                 tuple[arity-i-1] = stack.top();
                 stack.pop();
-=======
-            auto values = fact.getValues();
-
-            for (size_t i = 0; i < arity; ++i) {
-                tuple[i] = interpreter.evalExpr(*values[i]);
->>>>>>> 7ce84469
             }
             getRelation(relName).insert(tuple);
             ip += 3;
             break;
         }
-<<<<<<< HEAD
         case LVM_Merge: {
             std::string source = symbolTable.resolve(code[ip+1]);
             std::string target = symbolTable.resolve(code[ip+2]);
-=======
-
-        bool visitQuery(const RamQuery& query) override {
-            interpreter.evalOp(query.getOperation());
-            return true;
-        }
-
-        bool visitMerge(const RamMerge& merge) override {
->>>>>>> 7ce84469
             // get involved relation
             InterpreterRelation& src = getRelation(source);
             InterpreterRelation& trg = getRelation(target);
@@ -1373,7 +960,7 @@
                 }
             }
 
-<<<<<<< HEAD
+
             // obtain index
             // TODO Do as function
             SearchColumns keys = 0;
@@ -1383,15 +970,6 @@
                 }
             }
             auto index = rel.getIndex(keys);
-=======
-/** Execute main program of a translation unit */
-void Interpreter::executeMain() {
-    SignalHandler::instance()->set();
-    if (Global::config().has("verbose")) {
-        SignalHandler::instance()->enableLogging();
-    }
-    const RamStatement& main = *translationUnit.getProgram()->getMain();
->>>>>>> 7ce84469
 
             // get iterator range
             lookUpIndexScanIterator(idx) = index->lowerUpperBound(low, hig);
