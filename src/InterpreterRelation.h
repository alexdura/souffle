/*
 * Souffle - A Datalog Compiler
 * Copyright (c) 2013, 2015, Oracle and/or its affiliates. All rights reserved
 * Licensed under the Universal Permissive License v 1.0 as shown at:
 * - https://opensource.org/licenses/UPL
 * - <souffle root>/licenses/SOUFFLE-UPL.txt
 */

/************************************************************************
 *
 * @file InterpreterRelation.h
 *
 * Defines Interpreter Relations
 *
 ***********************************************************************/

#pragma once

#include "InterpreterIndex.h"
#include "ParallelUtils.h"
#include "RamIndexAnalysis.h"
#include "RamTypes.h"

#include <deque>
#include <map>
#include <memory>
#include <vector>

namespace souffle {

/**
 * Interpreter Relation
 */
class InterpreterRelation {
    using LexOrder = std::vector<int>;

public:
<<<<<<< HEAD
    InterpreterRelation(size_t relArity, const MinIndexSelection* orderSet)
            : arity(relArity), num_tuples(0), orderSet(orderSet) {
        // Create all necessary indices based on orderSet
        for (auto& order : orderSet->getAllOrders()) {
            indices.emplace(std::make_pair(order, InterpreterIndex(order)));
        }
    }
=======
    InterpreterRelation(size_t relArity) : arity(relArity), totalIndex(nullptr) {}
>>>>>>> 93ac50af

    InterpreterRelation(const InterpreterRelation& other) = delete;

    virtual ~InterpreterRelation() = default;

    /** Set AttributeType for the relation */
    void setAttributes(const std::vector<std::string> attributeTypes) {
        attributeTypeQualifiers = attributeTypes;
    }

    /** Get AttributeType for the relation */
    std::vector<std::string>& getAttributeTypeQualifiers() {
        return attributeTypeQualifiers;
    }

    /** Get arity of relation */
    size_t getArity() const {
        return arity;
    }

    /** Check whether relation is empty */
    bool empty() const {
        return num_tuples == 0;
    }

    /** Gets the number of contained tuples */
    size_t size() const {
        return num_tuples;
    }

    /** Insert tuple */
    virtual void insert(const RamDomain* tuple) {
        // check for null-arity
        if (arity == 0) {
            // set number of tuples to one -- that's it
            num_tuples = 1;
            return;
        }

        assert(tuple);

        // make existence check
        if (exists(tuple)) {
            return;
        }

        int blockIndex = num_tuples / (BLOCK_SIZE / arity);
        int tupleIndex = (num_tuples % (BLOCK_SIZE / arity)) * arity;

        if (tupleIndex == 0) {
            blockList.push_back(std::make_unique<RamDomain[]>(BLOCK_SIZE));
        }

        RamDomain* newTuple = &blockList[blockIndex][tupleIndex];
        for (size_t i = 0; i < arity; ++i) {
            newTuple[i] = tuple[i];
        }

        // update all indexes with new tuple
        for (auto& cur : indices) {
            cur.second.insert(newTuple);
        }
        //totalIndex->insert(newTuple);
        // increment relation size
        num_tuples++;
    }

    /** Merge another relation into this relation */
    void insert(const InterpreterRelation& other) {
        assert(getArity() == other.getArity());
        for (const auto& cur : other) {
            insert(cur);
        }
    }

    /** Purge table */
    void purge() {
        blockList.clear();
        for (auto& cur : indices) {
            cur.second.purge();
        }
        num_tuples = 0;
    }

    /** get index for a given set of keys using a cached index as a helper. Keys are encoded as bits for each
     * column */
    InterpreterIndex* getIndex(const SearchSignature& key, InterpreterIndex* cachedIndex) const {
        if (!cachedIndex) {
            return getIndex(key);
        }
        return getIndex(cachedIndex->order());
    }

    /** get index for a given search signature. Order are encoded as bits for each column */
    InterpreterIndex* getIndex(const SearchSignature& col) const {
        return getIndex(orderSet->getLexOrder(col));
    }

    /** get index for a given order. Order are encoded as bits for each column */
    InterpreterIndex* getIndex(const LexOrder& order) const {
        auto ret = indices.find(order);
        assert(ret != indices.end() && "getIndex should always find an existing index");
        return &(ret->second);
    }

    /** Obtains a full index-key for this relation */
    SearchSignature getTotalIndexKey() const {
        return (1 << (getArity())) - 1;
    }

    /** check whether a tuple exists in the relation */
    bool exists(const RamDomain* tuple) const {
        // handle arity 0
        if (getArity() == 0) {
            return !empty();
        }
        InterpreterIndex* index = getIndex(getTotalIndexKey());
        return index->exists(tuple);
    }

    void setLevel(size_t level) {
        this->level = level;
    }

    size_t getLevel() {
        return this->level;
    }

    // --- iterator ---

    /** Iterator for relation */
    class iterator : public std::iterator<std::forward_iterator_tag, RamDomain*> {
    public:
        iterator() = default;

        iterator(const InterpreterRelation* const relation)
                : relation(relation), tuple(relation->arity == 0 ? reinterpret_cast<RamDomain*>(this)
                                                                 : &relation->blockList[0][0]) {}

        const RamDomain* operator*() {
            return tuple;
        }

        bool operator==(const iterator& other) const {
            return tuple == other.tuple;
        }

        bool operator!=(const iterator& other) const {
            return (tuple != other.tuple);
        }

        iterator& operator++() {
            // support 0-arity
            if (relation->arity == 0) {
                tuple = nullptr;
                return *this;
            }

            // support all other arities
            ++index;
            if (index == relation->num_tuples) {
                tuple = nullptr;
                return *this;
            }

            int blockIndex = index / (BLOCK_SIZE / relation->arity);
            int tupleIndex = (index % (BLOCK_SIZE / relation->arity)) * relation->arity;

            tuple = &relation->blockList[blockIndex][tupleIndex];
            return *this;
        }

    private:
        // TODO Unsafe! remove const-qualified so that I can copy a iter...
        const InterpreterRelation* relation = nullptr;
        size_t index = 0;
        RamDomain* tuple = nullptr;
    };

    /** get iterator begin of relation */
    inline iterator begin() const {
        // check for emptiness
        if (empty()) {
            return end();
        }

        return iterator(this);
    }

    /** get iterator begin of relation */
    inline iterator end() const {
        return iterator();
    }

    /** Extend tuple */
    virtual std::vector<RamDomain*> extend(const RamDomain* tuple) {
        std::vector<RamDomain*> newTuples;

        // A standard relation does not generate extra new knowledge on insertion.
        newTuples.push_back(new RamDomain[2]{tuple[0], tuple[1]});

        return newTuples;
    }

    /** Extend relation */
    virtual void extend(const InterpreterRelation& rel) {}

private:
    /** Arity of relation */
    const size_t arity;

    /** Size of blocks containing tuples */
    static const int BLOCK_SIZE = 1024;

    /** Number of tuples in relation */
    size_t num_tuples = 0;

    std::deque<std::unique_ptr<RamDomain[]>> blockList;

    /** List of indices */
    mutable std::map<LexOrder, InterpreterIndex> indices;

    /** Total Index */
    //std::unique_ptr<InterpreterIndex> totalIndex;

    /** IndexSet */
    const MinIndexSelection* orderSet;

    /** Lock for parallel execution */
    mutable Lock lock;

    /** Type of attributes */
    std::vector<std::string> attributeTypeQualifiers;

    /** Stratum level information */
    size_t level = 0;
};

/**
 * Interpreter Equivalence Relation
 */

class InterpreterEqRelation : public InterpreterRelation {
public:
    InterpreterEqRelation(size_t relArity, const MinIndexSelection* orderSet)
            : InterpreterRelation(relArity, orderSet) {}

    /** Insert tuple */
    void insert(const RamDomain* tuple) override {
        // TODO: (pnappa) an eqrel check here is all that appears to be needed for implicit additions
        // TODO: future optimisation would require this as a member datatype
        // brave soul required to pass this quest
        // // specialisation for eqrel defs
        // std::unique_ptr<binaryrelation> eqreltuples;
        // in addition, it requires insert functions to insert into that, and functions
        // which allow reading of stored values must be changed to accommodate.
        // e.g. insert =>  eqRelTuples->insert(tuple[0], tuple[1]);

        // for now, we just have a naive & extremely slow version, otherwise known as a O(n^2) insertion
        // ):

        for (auto* newTuple : extend(tuple)) {
            InterpreterRelation::insert(newTuple);
            delete[] newTuple;
        }
    }

    /** Find the new knowledge generated by inserting a tuple */
    std::vector<RamDomain*> extend(const RamDomain* tuple) override {
        std::vector<RamDomain*> newTuples;

        newTuples.push_back(new RamDomain[2]{tuple[0], tuple[0]});
        newTuples.push_back(new RamDomain[2]{tuple[0], tuple[1]});
        newTuples.push_back(new RamDomain[2]{tuple[1], tuple[0]});
        newTuples.push_back(new RamDomain[2]{tuple[1], tuple[1]});

        std::vector<const RamDomain*> relevantStored;
        for (const RamDomain* vals : *this) {
            if (vals[0] == tuple[0] || vals[0] == tuple[1] || vals[1] == tuple[0] || vals[1] == tuple[1]) {
                relevantStored.push_back(vals);
            }
        }

        for (const auto vals : relevantStored) {
            newTuples.push_back(new RamDomain[2]{vals[0], tuple[0]});
            newTuples.push_back(new RamDomain[2]{vals[0], tuple[1]});
            newTuples.push_back(new RamDomain[2]{vals[1], tuple[0]});
            newTuples.push_back(new RamDomain[2]{vals[1], tuple[1]});
            newTuples.push_back(new RamDomain[2]{tuple[0], vals[0]});
            newTuples.push_back(new RamDomain[2]{tuple[0], vals[1]});
            newTuples.push_back(new RamDomain[2]{tuple[1], vals[0]});
            newTuples.push_back(new RamDomain[2]{tuple[1], vals[1]});
        }

        return newTuples;
    }
    /** Extend this relation with new knowledge generated by inserting all tuples from a relation */
    void extend(const InterpreterRelation& rel) override {
        std::vector<RamDomain*> newTuples;
        // store all values that will be implicitly relevant to the those that we will insert
        for (const auto* tuple : rel) {
            for (auto* newTuple : extend(tuple)) {
                newTuples.push_back(newTuple);
            }
        }
        for (const auto* newTuple : newTuples) {
            InterpreterRelation::insert(newTuple);
            delete[] newTuple;
        }
    }
};

}  // end of namespace souffle<|MERGE_RESOLUTION|>--- conflicted
+++ resolved
@@ -35,17 +35,13 @@
     using LexOrder = std::vector<int>;
 
 public:
-<<<<<<< HEAD
     InterpreterRelation(size_t relArity, const MinIndexSelection* orderSet)
-            : arity(relArity), num_tuples(0), orderSet(orderSet) {
+            : arity(relArity), orderSet(orderSet) {
         // Create all necessary indices based on orderSet
         for (auto& order : orderSet->getAllOrders()) {
             indices.emplace(std::make_pair(order, InterpreterIndex(order)));
         }
     }
-=======
-    InterpreterRelation(size_t relArity) : arity(relArity), totalIndex(nullptr) {}
->>>>>>> 93ac50af
 
     InterpreterRelation(const InterpreterRelation& other) = delete;
 
