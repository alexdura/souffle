--- conflicted
+++ resolved
@@ -262,14 +262,12 @@
         return "MinimiseProgramTransformer";
     }
 
-<<<<<<< HEAD
+    // Check whether two clauses are bijectively equivalent.
+    static bool areBijectivelyEquivalent(const AstClause* left, const AstClause* right);
+
     MinimiseProgramTransformer* clone() const override {
         return new MinimiseProgramTransformer();
     }
-=======
-    // Check whether two clauses are bijectively equivalent.
-    static bool areBijectivelyEquivalent(const AstClause* left, const AstClause* right);
->>>>>>> 6fde0f6f
 
 private:
     class NormalisedClauseRepr;
